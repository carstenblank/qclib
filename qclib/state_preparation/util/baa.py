--- conflicted
+++ resolved
@@ -69,9 +69,6 @@
     ranks = [0]
     partitions = [None]
 
-<<<<<<< HEAD
-    root_node = Node(0, 0, 0.0, 0.0, vectors, qubits, ranks, partitions, [])
-=======
     entanglement, product_state = geometric_entanglement(state_vector, return_product_state=True)
     if max_fidelity_loss >= entanglement:
         full_cnots = schmidt_cnots(state_vector)
@@ -81,8 +78,7 @@
             full_cnots, full_cnots, entanglement, entanglement, product_state, qubits, ranks, []
         )
 
-    root_node = Node(0, 0, 0.0, 0.0, vectors, qubits, [0], [])
->>>>>>> da28f9cb
+    root_node = Node(0, 0, 0.0, 0.0, vectors, qubits, ranks, partitions, [])
     _build_approximation_tree(root_node, max_fidelity_loss, strategy,
                                     max_combination_size, use_low_rank)
 
@@ -126,10 +122,7 @@
     vectors: List[List[complex]]
     qubits: List[List[int]]
     ranks: List[int]
-<<<<<<< HEAD
     partitions: List[Optional[List[int]]]
-=======
->>>>>>> da28f9cb
 
     nodes: List['Node']
 
@@ -167,11 +160,7 @@
     # Ignore the completely disentangled qubits.
     data = [(q, v) for q, v, k in zip(node.qubits, node.vectors, node.ranks) if k == 0]
 
-<<<<<<< HEAD
-    for entangled_vector, entangled_qubits in zip(entangled_vectors_list, entangled_qubits_list):
-=======
     for entangled_qubits, entangled_vector in data:
->>>>>>> da28f9cb
 
         if not 1 <= max_k <= len(entangled_qubits)//2:
             max_k = len(entangled_qubits)//2
@@ -185,37 +174,17 @@
         # entangled_qubits.
         for partition in combs:
             # Computes the two state vectors after disentangling "partition".
-<<<<<<< HEAD
-            # If the bipartition cannot be fully disentangled, an approximate state is returned.
-            entanglement_info = _reduce_entanglement(
-                                    entangled_vector, entangled_qubits, partition, use_low_rank
-                                )
-
-            node_fidelity_loss = np.array([e_info.fidelity_loss for e_info in entanglement_info])
-=======
             # If the bipartition cannot be fully disentangled, an approximate
             # state is returned.
             entanglement_info = _reduce_entanglement(
                 entangled_vector, entangled_qubits, partition, use_low_rank
             )
 
-            node_fidelity_loss = np.array(
-                [info.fidelity_loss for info in entanglement_info]
-            )
->>>>>>> da28f9cb
+            node_fidelity_loss = np.array([e_info.fidelity_loss for e_info in entanglement_info])
             total_fidelity_loss = 1.0 - (1.0 - node_fidelity_loss) * \
                                         (1.0 - node.total_fidelity_loss)
 
             for e_info, loss in zip(entanglement_info, total_fidelity_loss):
-<<<<<<< HEAD
-                # Recursion should not continue in this branch if "total_fidelity_loss" has
-                # reached "max_fidelity_loss". The leaf corresponds to the node of best
-                # approximation of "max_fidelity_loss" on the branch.
-                if loss <= max_fidelity_loss:
-                    index = node.qubits.index(entangled_qubits)
-                    new_node = _create_node(node, index, e_info)
-                    node.nodes.append(new_node)
-=======
                 # Recursion should not continue in this branch if
                 # "total_fidelity_loss" has reached "max_fidelity_loss".
                 # The leaf corresponds to the node of the best approximation of
@@ -225,7 +194,6 @@
                     new_node = _create_node(node, index, e_info)
                     if new_node.total_saved_cnots > 0:
                         node.nodes.append(new_node)
->>>>>>> da28f9cb
 
     if len(node.nodes) > 0:  # If it is not the end of the recursion,
         node.vectors.clear() # clear vectors and qubits to save memory.
@@ -254,11 +222,7 @@
     The increment in the partition size is done by choosing the qubit that has
     the lowest fidelity-loss when removed from the remaining entangled subsystem.
     """
-<<<<<<< HEAD
     node = Node( 0, 0, 0.0, 0.0, [entangled_vector], [entangled_qubits], [0], [None], [] )
-=======
-    node = Node( 0, 0, 0.0, 0.0, [entangled_vector], [entangled_qubits], [0], [] )
->>>>>>> da28f9cb
     for _ in range(max_k):
         current_vector = node.vectors[-1] # Last item is the current entangled state.
         current_qubits = node.qubits[-1]
@@ -317,7 +281,6 @@
 def _create_node(parent_node, index, e_info):
 
     vectors = parent_node.vectors.copy()
-<<<<<<< HEAD
     qubits = parent_node.qubits.copy()
     ranks = parent_node.ranks.copy()
     partitions = parent_node.partitions.copy()
@@ -326,14 +289,6 @@
     original_qubits = qubits.pop(index)
     original_rank = ranks.pop(index)
     original_partition = partitions.pop(index)
-=======
-    qubits  = parent_node.qubits.copy()
-    ranks = parent_node.ranks.copy()
-
-    vectors.pop(index)
-    qubits.pop(index)
-    ranks.pop(index)
->>>>>>> da28f9cb
 
     if e_info.rank == 1:
         # The partition qubits have been completely disentangled from the
@@ -342,15 +297,14 @@
         partition1 = tuple(set(original_qubits).difference(set(e_info.partition)))
         partition2 = e_info.partition
 
-<<<<<<< HEAD
         vectors.append(e_info.svd_v.T[:, 0])
         qubits.append(partition2)
-        ranks.append(0)
+        ranks.append(1 if e_info.svd_v.T[:, 0].shape[0] == 2 else 0)
         partitions.append(None)
 
         vectors.append(e_info.svd_u[:, 0])
         qubits.append(partition1)
-        ranks.append(0)
+        ranks.append(1 if e_info.svd_u.T[:, 0].shape[0] == 2 else 0)
         partitions.append(None)
 
         node_saved_cnots = _count_saved_cnots(
@@ -358,19 +312,6 @@
                                 original_partition, None,
                                 original_rank
                             )
-=======
-        vectors.append( e_info.svd_v.T[:, 0] )
-        qubits.append( partition2 )
-        partition2_rank = 1 if e_info.svd_v.T[:, 0].shape[0] == 2 else 0
-        ranks.append(partition2_rank)
-
-        vectors.append( e_info.svd_u[:, 0] )
-        qubits.append( partition1 )
-        partition1_rank = 1 if e_info.svd_u.T[:, 0].shape[0] == 2 else 0
-        ranks.append(partition1_rank)
-
-        node_saved_cnots = _count_saved_cnots(e_info.state, vectors[-1], vectors[-2])
->>>>>>> da28f9cb
     else:
         # The entanglement between partition qubits and the rest of the
         # register has been reduced, but not eliminated. Therefore, the
@@ -378,16 +319,10 @@
         normed_svd_s = e_info.svd_s/sqrt( 1.0 - e_info.fidelity_loss )
         approximate_state = schmidt_composition(e_info.svd_u, e_info.svd_v,
                                                 normed_svd_s, e_info.local_partition)
-<<<<<<< HEAD
         vectors.append(approximate_state)
         qubits.append(original_qubits)
         ranks.append(e_info.rank)
         partitions.append(e_info.local_partition)
-=======
-        vectors.append( approximate_state )
-        qubits.append( e_info.register )
-        ranks.append(e_info.rank)
->>>>>>> da28f9cb
 
         node_saved_cnots = _count_saved_cnots(
                                 original_vector, vectors[-1], None,
@@ -399,15 +334,8 @@
     total_fidelity_loss = 1.0 - (1.0 - e_info.fidelity_loss) * \
                                 (1.0 - parent_node.total_fidelity_loss)
 
-<<<<<<< HEAD
     return Node(node_saved_cnots, total_saved_cnots, e_info.fidelity_loss,
                     total_fidelity_loss, vectors, qubits, ranks, partitions, [])
-=======
-    return Node(
-        node_saved_cnots, total_saved_cnots, e_info.fidelity_loss,
-        total_fidelity_loss, vectors, qubits, ranks, []
-    )
->>>>>>> da28f9cb
 
 def _search_leafs(node, leafs):
     # It returns the leaves of the tree. These nodes are the ones with
