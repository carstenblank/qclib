--- conflicted
+++ resolved
@@ -22,7 +22,6 @@
 from typing import List, Union
 
 import numpy as np
-
 
 # pylint: disable=missing-function-docstring
 # pylint: disable=missing-class-docstring
@@ -292,10 +291,7 @@
 
     return sep_matrix
 
-<<<<<<< HEAD
-
-=======
->>>>>>> a471f0c6
+
 def _count_saved_cnots(entangled_vector, subsystem1_vector, subsystem2_vector):
     cnots_phase_3 = _cnots(_to_qubits(subsystem1_vector.shape[0]))
     cnots_phase_4 = _cnots(_to_qubits(subsystem2_vector.shape[0]))
@@ -385,7 +381,6 @@
     k = (n_qubits-1)/2
     return int(2 ** k - 1 + 9/16*2**(2*k) - 3/2 * 2**(k) +
                             9/16*2**(2*k + 2) - 3/2 * 2**(k + 1))
-<<<<<<< HEAD
 
 
 def _cnots_decomposition(sub_system_1_qubits, sub_system_2_qubits, rank=0):
@@ -459,8 +454,6 @@
 
     return int(np.ceil(phase_1 + phase_2 + phase_3 + phase_4))
 
-=======
->>>>>>> a471f0c6
 
 def _to_qubits(n_state_vector):
     return int(np.ceil(np.log2(n_state_vector))) if n_state_vector > 0 else 0