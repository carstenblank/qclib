# Copyright 2021 qclib project.

# Licensed under the Apache License, Version 2.0 (the "License");
# you may not use this file except in compliance with the License.
# You may obtain a copy of the License at

#     http://www.apache.org/licenses/LICENSE-2.0

# Unless required by applicable law or agreed to in writing, software
# distributed under the License is distributed on an "AS IS" BASIS,
# WITHOUT WARRANTIES OR CONDITIONS OF ANY KIND, either express or implied.
# See the License for the specific language governing permissions and
# limitations under the License.

"""
Bounded Approximation Algorithm.
https://arxiv.org/abs/2111.03132
"""

from dataclasses import dataclass
from itertools import combinations, chain
from typing import List
from math import log2, sqrt
import numpy as np
import tensorly as ty

from qclib.entanglement import geometric_entanglement
from qclib.state_preparation.schmidt import cnot_count as schmidt_cnots, \
                                            schmidt_decomposition, \
                                            schmidt_composition, \
                                            low_rank_approximation

# pylint: disable=missing-class-docstring

def adaptive_approximation(state_vector, max_fidelity_loss, strategy='greedy',
                                        max_combination_size=0, use_low_rank=False):
    """
    It reduces the entanglement of the given state, producing an approximation
    to reduce the complexity of the quantum circuit needed to prepare it.
    `https://arxiv.org/abs/2111.03132`_.
    Args:
        state_vector (list):
            A state vector to be approximated by a less complex state.
        max_fidelity_loss (float):
            Maximum fidelity loss allowed to the approximated state.
        strategy (string):
            Method to search for the best approximation ('brute_force' or 'greedy').
            For states larger than 2**8, the greedy strategy should preferably be used.
            Default is strategy='greedy'.
        max_combination_size (int):
            Maximum size of the combination ``C(n_qubits, max_combination_size)``
            between the qubits of an entangled subsystem of length ``n_qubits`` to
            produce the possible bipartitions
            (1 <= ``max_combination_size`` <= ``n_qubits``//2).
            For example, if ``max_combination_size``==1, there will be ``n_qubits``
            bipartitions between 1 and ``n_qubits``-1 qubits.
            The default value is 0 (the size will be maximum for each level).
        use_low_rank (bool):
            If set to True, ``rank``>1 approximations are also considered. This is fine
            tuning for high-entanglement states and is slower.
            The default value is False.
    Returns:
        Node: a node with the data required to build the quantum circuit.
    """
    n_qubits = _to_qubits(len(state_vector))
    qubits = [list(range(n_qubits))]
    vectors = [state_vector]

    entanglement, product_state = geometric_entanglement(state_vector, return_product_state=True)
    if max_fidelity_loss >= entanglement:
        full_cnots = schmidt_cnots(state_vector)
        qubits = [[n] for n in range(len(product_state))]
        ranks = [1 for _ in range(len(product_state))]
        return Node(
            full_cnots, full_cnots, entanglement, entanglement, product_state, qubits, ranks, []
        )

    root_node = Node(0, 0, 0.0, 0.0, vectors, qubits, [0], [])
    _build_approximation_tree(root_node, max_fidelity_loss, strategy,
                                    max_combination_size, use_low_rank)

    leafs = []
    _search_leafs(root_node, leafs)

    best_node = _search_best(leafs)

    return best_node

@dataclass
class Entanglement:
    """
    Entanglement reduction information.

    This class contains the information about the entanglement reduction
    of a bipartition. It can be used to assemble an approximate state
    (rank>1) or two completely separate states (rank=1).
    """
    rank: int
    svd_u: np.ndarray
    svd_v: np.ndarray
    svd_s: np.ndarray

    state: List[complex]
    register: List[int]
    partition: List[int]
    local_partition: List[int]

    fidelity_loss: float

@dataclass
class Node:
    """
    Tree node used in _approximation_tree function.
    """
    node_saved_cnots: int
    total_saved_cnots: int

    node_fidelity_loss: float
    total_fidelity_loss: float

    vectors: List[List[complex]]
    qubits: List[List[int]]
    ranks: List[int]

    nodes: List['Node']

    @property
    def is_leaf(self) -> bool:
        """
        True if the all vectors have reached an approximation assessment. There is no more
        decomposition/approximation possible. Therefore, the node is a leaf.
        """
        return all(np.asarray(self.ranks) >= 1)

    def num_qubits(self) -> int:
        """ Complete state number of qubits. """
        return len([e for qb_list in self.qubits for e in qb_list])

    def state_vector(self) -> np.ndarray:
        """ Complete state vector. """
        state = ty.tenalg.kronecker(self.vectors) # pylint: disable=no-member
        return state

    def __str__(self):
        str_vectors = '\n'.join([str(np.around(i,2)) for i in self.vectors])
        str_qubits = ' '.join([str(i) for i in self.qubits])
        str_ranks = ' '.join([str(i) for i in self.ranks])
        return f'saved cnots node={self.node_saved_cnots} ' + \
               f'total={self.total_saved_cnots}\n' + \
               f'fidelity loss node={round(self.node_fidelity_loss,6)} ' + \
               f'total={round(self.total_fidelity_loss,6)}\n' + \
               f'states\n{str_vectors}\n' + \
               f'qubits\n{str_qubits}\n' + \
               f'ranks\n{str_ranks}'


def _combinations(entangled_vector, entangled_qubits, disentanglement_list, use_low_rank):
    # Disentangles or reduces the entanglement of each bipartition of
    # entangled_qubits.
    entanglement_info_list = []
    for partition in disentanglement_list:
        # Computes the two state vectors after disentangling "partition".
        # If the bipartition cannot be fully disentangled, an approximate
        # state is returned.
        e_info_list = _reduce_entanglement(
            entangled_vector, entangled_qubits, partition, use_low_rank
        )
        entanglement_info_list += e_info_list
    return entanglement_info_list


def _create_all_entanglement_informations(node, strategy, max_k, use_low_rank):
    # Ignore the completely disentangled qubits.
    data = [(q, v) for q, v, k in zip(node.qubits, node.vectors, node.ranks) if k == 0]

<<<<<<< HEAD
    entanglement_info_list = []
    for entangled_vector, entangled_qubits in zip(entangled_vectors_list, entangled_qubits_list):
=======
    for entangled_qubits, entangled_vector in data:
>>>>>>> da28f9cb

        if not 1 <= max_k <= len(entangled_qubits)//2:
            max_k = len(entangled_qubits)//2

        if strategy == 'greedy':
            combs = _greedy_combinations(entangled_vector, entangled_qubits, max_k)
        else:
            combs = _all_combinations(entangled_qubits, max_k)

        entanglement_info_list += _combinations(
            entangled_vector, entangled_qubits, list(combs), use_low_rank
        )
    return entanglement_info_list


def _search_level(node, max_fidelity_loss, strategy, max_k, use_low_rank=False) -> Node:
    entanglement_info_list = _create_all_entanglement_informations(
        node, strategy, max_k, use_low_rank
    )

    node_fidelity_loss = np.array(
        [info.fidelity_loss for info in entanglement_info_list]
    )
    total_fidelity_loss = 1.0 - (1.0 - node_fidelity_loss) * \
                                (1.0 - node.total_fidelity_loss)
    # Removing all those nodes, whose total fidelity loss exceed beyond the required threshold
    filtered_nodes = [
        _create_node(node, e_info)
        for e_info, loss in zip(entanglement_info_list, total_fidelity_loss)
        if loss <= max_fidelity_loss
    ]
    # Also, we remove all those partitions, that don't give us any advantage! This saves a lot
    # of recursions!
    node.nodes = [n for n in filtered_nodes if n.node_saved_cnots > 0]

<<<<<<< HEAD
=======
            node_fidelity_loss = np.array(
                [info.fidelity_loss for info in entanglement_info]
            )
            total_fidelity_loss = 1.0 - (1.0 - node_fidelity_loss) * \
                                        (1.0 - node.total_fidelity_loss)

            for e_info, loss in zip(entanglement_info, total_fidelity_loss):
                # Recursion should not continue in this branch if
                # "total_fidelity_loss" has reached "max_fidelity_loss".
                # The leaf corresponds to the node of the best approximation of
                # "max_fidelity_loss" on the branch.
                if loss <= max_fidelity_loss:
                    index = node.qubits.index(entangled_qubits)
                    new_node = _create_node(node, index, e_info)
                    if new_node.total_saved_cnots > 0:
                        node.nodes.append(new_node)

    if len(node.nodes) > 0:  # If it is not the end of the recursion,
        node.vectors.clear() # clear vectors and qubits to save memory.
        node.qubits.clear()  # This information is no longer needed from this point
                             # on (but may be needed in the future).
>>>>>>> da28f9cb
    if strategy == 'greedy' and len(node.nodes) > 0:
        # Locally optimal choice at each stage.
        node.nodes = [_search_best(node.nodes)]

    return node


def _next_level(node, max_fidelity_loss, strategy, max_k, use_low_rank=False) -> None:
    for new_node in node.nodes:
        # call _build_approximation_tree recurrently for each new node.
        # except that the vectors are matrices. In this case we are done.
        if not new_node.is_leaf:
            _build_approximation_tree(
                new_node, max_fidelity_loss, strategy, max_k, use_low_rank
            )


def _build_approximation_tree(node, max_fidelity_loss, strategy='brute_force', max_k=0,
                              use_low_rank=False, clear_memory=True):
    searched_node = _search_level(node, max_fidelity_loss, strategy, max_k, use_low_rank)

    # If it is not the end of the recursion,
    if clear_memory and len(searched_node.nodes) > 0:
        # clear vectors and qubits to save memory.
        searched_node.vectors.clear()
        # This information is no longer needed from this point
        # on (but may be needed in the future).
        searched_node.qubits.clear()

    _next_level(searched_node, max_fidelity_loss, strategy, max_k, use_low_rank)


def _all_combinations(entangled_qubits, max_k):
    return chain.from_iterable(combinations(entangled_qubits, k)
                                            for k in range(1, max_k+1))

def _greedy_combinations(entangled_vector, entangled_qubits, max_k):
    """
    Combinations with a qubit-by-qubit analysis.
    Returns only one representative of the bipartitions of size k (1<=k<=max_k).
    The increment in the partition size is done by choosing the qubit that has
    the lowest fidelity-loss when removed from the remaining entangled subsystem.
    """
    node = Node( 0, 0, 0.0, 0.0, [entangled_vector], [entangled_qubits], [0], [] )
    for _ in range(max_k):
        current_vector = node.vectors[-1] # Last item is the current entangled state.
        current_qubits = node.qubits[-1]

        nodes = []
        # Disentangles one qubit at a time.
        for qubit_to_disentangle in current_qubits:
            entanglement_info = \
                _reduce_entanglement(current_vector, current_qubits, [qubit_to_disentangle])

            new_node = _create_node(node, entanglement_info[0])

            nodes.append(new_node)
        # Search for the node with lowest fidelity-loss.
        node = _search_best(nodes)

    # Build the partitions by incrementing the number of selected qubits.
    # Returns only one partition for each length k.
    # All disentangled qubits are in the slice "node.qubits[0:max_k]", in the order in which
    # they were selected. Each partition needs to be sorted to ensure that the correct
    # construction of the circuit.
    return tuple( sorted( chain(*node.qubits[:k]) ) for k in range(1, max_k+1) )

def _reduce_entanglement(state_vector, register, partition, use_low_rank=False):
    local_partition = []
    # Maintains the relative position between the qubits of the two subsystems.
    for qubit_to_disentangle in partition:
        local_partition.append(
                        sum(i < qubit_to_disentangle for i in register))

    svd_u, svd_s, svd_v = schmidt_decomposition(state_vector, local_partition)

    entanglement_info = []

    max_ebits = 0
    if use_low_rank:
        # Limit the maximum low_rank to "2**(total_ebits-1)" to not repeat the original state.
        max_ebits = _to_qubits(svd_s.shape[0]) - 1

    for ebits in range(0, max_ebits+1):
        low_rank = 2**ebits

        rank, low_rank_u, low_rank_v, low_rank_s = \
            low_rank_approximation(low_rank, svd_u, svd_v, svd_s)

        if rank < low_rank:
            break # No need to go any further, as the maximum effective rank has been reached.

        fidelity_loss = 1.0 - sum(low_rank_s**2)

        entanglement_info.append(Entanglement(rank, low_rank_u, low_rank_v, low_rank_s,
                                              state_vector,
                                              register,
                                              partition,
                                              local_partition,
                                              fidelity_loss))
    return entanglement_info

def _create_node(parent_node: Node, e_info: Entanglement):

    vectors = parent_node.vectors.copy()
    qubits  = parent_node.qubits.copy()
    ranks = parent_node.ranks.copy()

    index = parent_node.qubits.index(e_info.register)
    vectors.pop(index)
    qubits.pop(index)
    ranks.pop(index)

    if e_info.rank == 1:
        # The partition qubits have been completely disentangled from the
        # rest of the register. Therefore, the original entangled state is
        # removed from the list and two new separate states are included.
        partition1 = tuple(set(e_info.register).difference(set(e_info.partition)))
        partition2 = e_info.partition

        vectors.append( e_info.svd_v.T[:, 0] )
        qubits.append( partition2 )
        partition2_rank = 1 if e_info.svd_v.T[:, 0].shape[0] == 2 else 0
        ranks.append(partition2_rank)

        vectors.append( e_info.svd_u[:, 0] )
        qubits.append( partition1 )
        partition1_rank = 1 if e_info.svd_u.T[:, 0].shape[0] == 2 else 0
        ranks.append(partition1_rank)

        node_saved_cnots = _count_saved_cnots(e_info.state, vectors[-1], vectors[-2])
    else:
        # The entanglement between partition qubits and the rest of the
        # register has been reduced, but not eliminated. Therefore, the
        # original state is replaced by an approximate state.
        normed_svd_s = e_info.svd_s/sqrt( 1.0 - e_info.fidelity_loss )
        approximate_state = schmidt_composition(e_info.svd_u, e_info.svd_v,
                                                normed_svd_s, e_info.local_partition)
        vectors.append( approximate_state )
        qubits.append( e_info.register )
        ranks.append(e_info.rank)

        node_saved_cnots = _count_saved_cnots(e_info.state, vectors[-1], None)

    total_saved_cnots = parent_node.total_saved_cnots + node_saved_cnots
    total_fidelity_loss = 1.0 - (1.0 - e_info.fidelity_loss) * \
                                (1.0 - parent_node.total_fidelity_loss)

    return Node(
        node_saved_cnots, total_saved_cnots, e_info.fidelity_loss,
        total_fidelity_loss, vectors, qubits, ranks, []
    )

def _search_leafs(node, leafs):
    # It returns the leaves of the tree. These nodes are the ones with
    # total_fidelity_loss closest to max_fidelity_loss for each branch.
    if len(node.nodes) == 0:
        leafs.append(node)
    else:
        for child in node.nodes:
            _search_leafs(child, leafs)

def _search_best(nodes):
    # Nodes with the greatest reduction in the number of CNOTs.
    # There may be several with the same number.
    max_total_saved_cnots = max(nodes, key=lambda n: n.total_saved_cnots).total_saved_cnots
    max_saved_cnots_nodes = [node for node in nodes
                                if node.total_saved_cnots == max_total_saved_cnots]
    # Nodes with the minimum depth (wich depends on the size of the node's largest subsystem).
    # Shallower circuits with the same number of CNOTs means more parallelism.
    min_depth = _max_subsystem_size(min(max_saved_cnots_nodes, key=_max_subsystem_size))
    min_depth_nodes = [node for node in max_saved_cnots_nodes
                                if _max_subsystem_size(node) == min_depth]
    # Node with the lowest fidelity loss among the nodes with
    # the highest reduction in the number of CNOTs.
    return min(min_depth_nodes, key=lambda n: n.total_fidelity_loss)

def _max_subsystem_size(node):
    return len(max(node.qubits, key=len))

def _to_qubits(n_state_vector):
    return int(log2(n_state_vector))

def _count_saved_cnots(entangled_vector, subsystem1_vector, subsystem2_vector):
    method = 'estimate'

    cnots_originally = schmidt_cnots(entangled_vector, method=method)
    cnots_phase_3 = schmidt_cnots(subsystem1_vector, method=method)

    cnots_phase_4 = 0
    if subsystem2_vector is not None:
        cnots_phase_4 = schmidt_cnots(subsystem2_vector, method=method)

    return cnots_originally - cnots_phase_3 - cnots_phase_4<|MERGE_RESOLUTION|>--- conflicted
+++ resolved
@@ -173,12 +173,8 @@
     # Ignore the completely disentangled qubits.
     data = [(q, v) for q, v, k in zip(node.qubits, node.vectors, node.ranks) if k == 0]
 
-<<<<<<< HEAD
     entanglement_info_list = []
-    for entangled_vector, entangled_qubits in zip(entangled_vectors_list, entangled_qubits_list):
-=======
     for entangled_qubits, entangled_vector in data:
->>>>>>> da28f9cb
 
         if not 1 <= max_k <= len(entangled_qubits)//2:
             max_k = len(entangled_qubits)//2
@@ -214,30 +210,6 @@
     # of recursions!
     node.nodes = [n for n in filtered_nodes if n.node_saved_cnots > 0]
 
-<<<<<<< HEAD
-=======
-            node_fidelity_loss = np.array(
-                [info.fidelity_loss for info in entanglement_info]
-            )
-            total_fidelity_loss = 1.0 - (1.0 - node_fidelity_loss) * \
-                                        (1.0 - node.total_fidelity_loss)
-
-            for e_info, loss in zip(entanglement_info, total_fidelity_loss):
-                # Recursion should not continue in this branch if
-                # "total_fidelity_loss" has reached "max_fidelity_loss".
-                # The leaf corresponds to the node of the best approximation of
-                # "max_fidelity_loss" on the branch.
-                if loss <= max_fidelity_loss:
-                    index = node.qubits.index(entangled_qubits)
-                    new_node = _create_node(node, index, e_info)
-                    if new_node.total_saved_cnots > 0:
-                        node.nodes.append(new_node)
-
-    if len(node.nodes) > 0:  # If it is not the end of the recursion,
-        node.vectors.clear() # clear vectors and qubits to save memory.
-        node.qubits.clear()  # This information is no longer needed from this point
-                             # on (but may be needed in the future).
->>>>>>> da28f9cb
     if strategy == 'greedy' and len(node.nodes) > 0:
         # Locally optimal choice at each stage.
         node.nodes = [_search_best(node.nodes)]
