--- conflicted
+++ resolved
@@ -44,19 +44,11 @@
 
         # Check if param is a power of 2
         if self.num_qubits == 0 or not self.num_qubits.is_integer():
-<<<<<<< HEAD
-            raise Exception("The length of the state vector is not a positive power of 2.")
-
-        # Check if probabilities (amplitudes squared) sum to 1
-        if not isclose(sum(np.absolute(params) ** 2), 1.0, abs_tol=1e-10):
-            raise Exception("Sum of amplitudes-squared does not equal one.")
-=======
             raise ValueError("The length of the state vector is not a positive power of 2.")
 
         # Check if probabilities (amplitudes squared) sum to 1
         if not isclose(sum(np.absolute(params) ** 2), 1.0, abs_tol=1e-10):
             raise ValueError("Sum of amplitudes-squared does not equal one.")
->>>>>>> a5a28a26
 
         self.num_qubits = int(self.num_qubits)
 
